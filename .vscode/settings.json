{
  "tailwindCSS.experimental.configFile": "libs/ui/src/styles/globals.css",
  "files.exclude": {
    "**/.git": true,
    "**/.DS_Store": true,
    "**/.idea": true,
    "**/.next": true,
    "**/.turbo": true,
    "**/.pnpm": true,
    "**/node_modules": true,
    "**/.venv": true,
    "**/.mypy_cache": true,
<<<<<<< HEAD
    "**/uv.lock": false,
    "**/pnpm-lock.yaml": false
=======
    "**/.pytest_cache": true,
    "**/__pycache__": true
>>>>>>> de8d7801
  },
  "typescript.preferences.includePackageJsonAutoImports": "on",
  "typescript.suggest.autoImports": true,
  "typescript.suggest.paths": true,
  "typescript.suggest.includeCompletionsForImportStatements": true,
  "path-intellisense.mappings": {
    "@workspace/ui": "${workspaceFolder}/libs/ui/src",
    "@workspace/ui/components": "${workspaceFolder}/libs/ui/src/components",
    "@workspace/ui/components/ui": "${workspaceFolder}/libs/ui/src/components/ui",
    "@workspace/ui/lib": "${workspaceFolder}/libs/ui/src/lib",
    "@workspace/ui/hooks": "${workspaceFolder}/libs/ui/src/hooks",
    "@workspace/ui/styles": "${workspaceFolder}/libs/ui/src/styles/globals.css",
    "@workspace/typescript-config": "${workspaceFolder}/libs/typescript-config",
    "@workspace/eslint-config": "${workspaceFolder}/libs/eslint-config",
    "@workspace/shared": "${workspaceFolder}/libs/shared/src",
    "core": "${workspaceFolder}/libs/core/src",
    "supabase-auth-provider": "${workspaceFolder}/libs/supabase-auth-provider/src"
  },
  "search.useIgnoreFiles": true,
  "search.exclude": {
    "**/node_modules": true,
    "**/dist": true,
    "**/.next": true,
    "**/.turbo": true,
    "**/.pnpm": true,
    "**/build": true,
    "**/out": true
  },
  "editor.formatOnSave": true,
  "eslint.enable": true,
  "eslint.workingDirectories": [{ "mode": "auto" }],
  "prettier.enable": true,
  "typescript.tsdk": "node_modules/typescript/lib",
  "python.defaultInterpreterPath": "${workspaceFolder}/.venv/bin/python",
  "cursorpyright.analysis.extraPaths": [
    "${workspaceFolder}/libs/db/src",
    "${workspaceFolder}/apps/api/src"
  ]
}<|MERGE_RESOLUTION|>--- conflicted
+++ resolved
@@ -10,13 +10,8 @@
     "**/node_modules": true,
     "**/.venv": true,
     "**/.mypy_cache": true,
-<<<<<<< HEAD
-    "**/uv.lock": false,
-    "**/pnpm-lock.yaml": false
-=======
     "**/.pytest_cache": true,
     "**/__pycache__": true
->>>>>>> de8d7801
   },
   "typescript.preferences.includePackageJsonAutoImports": "on",
   "typescript.suggest.autoImports": true,
